import numpy as np

#pygame version number and welcome message hidden.
import os
os.environ['PYGAME_HIDE_SUPPORT_PROMPT'] = "hide"

import pygame
import sys
import math
import random
from board import *
from bots import *

board = None
gb = None

# dev statement to turn of the UI when having a bot vs bot match
# turning UI off in this case helps improve the performance of the bots.
graphics = True

PLAYER_COLOUR = [GBoard.RED, GBoard.YELLOW]

game_over = False
turn = random.randint(Board.PLAYER1_PIECE, Board.PLAYER2_PIECE)

def next_turn():
	global turn
	print("\nPlayer " + str(turn) + "'s Turn\n")
	board.print_board()
	if graphics:
		gb.draw_gboard(board)

	if turn == board.PLAYER1_PIECE:
		turn = board.PLAYER2_PIECE
	else:
		turn = board.PLAYER1_PIECE

def check_win(piece):
	if board.winning_move(piece):
<<<<<<< HEAD
		gb.write_on_board("PLAYER " + str(piece) + " WINS!", PLAYER_COLOUR[piece - 1], 350, 50, 70, True)
		return True
	if board.check_draw():
		gb.write_on_board("IT'S A TIE!", gb.LIGHTBLUE, 350, 50, 70, True)
=======
		if graphics:
			gb.write_on_board("Player" + str(piece) + " wins!!", PLAYER_COLOUR[piece-1], (40, 10))
			gb.update_gboard()
		print("\nPlayer" + str(piece) + " wins!!")
		return True
	if board.check_draw():
		if graphics:
			gb.write_on_board("Draw!!", gb.BLUE, (240, 10))
			gb.update_gboard()
		print("\nDraw!!")
>>>>>>> fbc861c5
		return True
	return False

def connect4(p1, p2, ui=True):
	global game_over, board, gb, graphics

	graphics=ui

	board = Board(turn)
	board.print_board()

	if graphics:
		gb = GBoard(board)
		gb.draw_gboard(board)
		gb.update_gboard()

	while not game_over:
		# Player1's Input
		if turn == board.PLAYER1_PIECE and not game_over:
			col = p1.get_move(board)

			if board.is_valid_location(col):
				board.drop_piece(col, board.PLAYER1_PIECE)
				next_turn()
				game_over = check_win(board.PLAYER1_PIECE)

		# Player2's Input
		if turn == board.PLAYER2_PIECE and not game_over:
			col = p2.get_move(board)

			if board.is_valid_location(col):
				board.drop_piece(col, board.PLAYER2_PIECE)
				next_turn()
				game_over = check_win(board.PLAYER2_PIECE)

		if game_over:
			pygame.time.wait(1000)
			sys.exit()

if __name__ == "__main__":
	print()
	print("use the file 'game.py' to start the game!")<|MERGE_RESOLUTION|>--- conflicted
+++ resolved
@@ -37,23 +37,17 @@
 
 def check_win(piece):
 	if board.winning_move(piece):
-<<<<<<< HEAD
-		gb.write_on_board("PLAYER " + str(piece) + " WINS!", PLAYER_COLOUR[piece - 1], 350, 50, 70, True)
+		if graphics:
+			gb.write_on_board("PLAYER " + str(piece) + " WINS!", PLAYER_COLOUR[piece - 1], 350, 50, 70, True)
+			gb.update_gboard()
+		print("\PLAYER " + str(piece) + "WINS!")
 		return True
-	if board.check_draw():
-		gb.write_on_board("IT'S A TIE!", gb.LIGHTBLUE, 350, 50, 70, True)
-=======
-		if graphics:
-			gb.write_on_board("Player" + str(piece) + " wins!!", PLAYER_COLOUR[piece-1], (40, 10))
-			gb.update_gboard()
-		print("\nPlayer" + str(piece) + " wins!!")
-		return True
+	
 	if board.check_draw():
 		if graphics:
-			gb.write_on_board("Draw!!", gb.BLUE, (240, 10))
+			gb.write_on_board("IT'S A TIE!", gb.LIGHTBLUE, 350, 50, 70, True)
 			gb.update_gboard()
-		print("\nDraw!!")
->>>>>>> fbc861c5
+		print("\n IT'S A TIE!")
 		return True
 	return False
 
