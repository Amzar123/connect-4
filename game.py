import argparse
import sys

#pygame version number and welcome message hidden.
import os
os.environ['PYGAME_HIDE_SUPPORT_PROMPT'] = "hide"

import pygame
from bots import *
from board import *
from connect4 import connect4

bot_map = {
    'human': Human,
    'random': RandomBot,
    'onestep': OneStepLookAheadBot,
    'minimax': MiniMaxBot,
    'expectimax': ExpectiMaxBot,
    'montecarlo': MonteCarloBot
}

name_map = {
    'human': 'Human',
    'random': 'Random Bot',
    'onestep': 'One Step Look Ahead Bot',
    'minimax': 'MiniMax Bot',
    'expectimax': 'ExpectiMax Bot',
    'montecarlo': 'Monte Carlo Tree Search Bot'
}

<<<<<<< HEAD
def main(first_player = None, second_player = None):
=======
def str2bool(v):
    if isinstance(v, bool):
       return v
    if v.lower() in ('yes', 'true', 't', 'y', '1'):
        return True
    elif v.lower() in ('no', 'false', 'f', 'n', '0'):
        return False
    else:
        raise argparse.ArgumentTypeError('Boolean value expected.')

def main():
>>>>>>> fbc861c5
    parser = argparse.ArgumentParser()
    parser.add_argument('--p1', help='Player 1 type (default Human)', type=str)
    parser.add_argument('--p2', help='Player 2 type (default Human)', type=str)
    parser.add_argument('--ui', help='turn UI off in case of a bot vs bot match', type=str2bool, nargs='?', const=True, default=True)
    parser.add_argument('--bots', help='Lists the Bots available to play with', type=str2bool, nargs='?', const=True, default=False)
    args = parser.parse_args()

    print("\n")
    if args.bots:
        print('The available bots to play with are:')
        print('Random Int Bot (random)')
        print('One Step Look Ahead Bot (onestep)')
        print('MiniMax Bot (minimax)')
        print('ExpectiMax Bot (expectimax)')
        print('Monte Carlo Tree Search Bot (montecarlo)')
        print()
        print('Use the string in the brackets to pass as argument to p1 and p2')
        exit(1)

    p1 = p2 = None
    
    args.p1 = first_player
    args.p2 = second_player

    if args.p1 is None or args.p1 == "human":
        print("Player 1 is set as a Human")
        p1 = Human(Board.PLAYER1_PIECE)
    else:
        for bot in bot_map:
            if bot == args.p1:
                p1 = bot_map[args.p1](Board.PLAYER1_PIECE)
        if p1 is None:
            print("oops! you have entered a wrong bot name for p1")
            exit(1)
        print("Player 1 is set as a " + name_map[args.p1])

    if args.p2 is None or args.p2 == "human":
        print("Player 2 is set as a Human")
        p2 = Human(Board.PLAYER2_PIECE)
    else:
        for bot in bot_map:
            if bot == args.p2:
                p2 = bot_map[args.p2](Board.PLAYER2_PIECE)
        if p2 is None:
            print("oops! you have entered a wrong bot name for p2")
            exit(1)
        print("Player 2 is set as a " + name_map[args.p2])

    print("\n")

    if args.ui == False and (Human == type(p1) or Human == type(p2)):
        print("Can not play game as Human without UI!")
        exit(1)

    connect4(p1, p2, args.ui)

def main_screen():
    global game_over, board, graphics_board
    pygame.init()
    pygame.display.set_caption("Connect Four | AI Project")
    board = Board()
    graphics_board = GBoard(board)

    player_vs_player_button = graphics_board.create_button(60, 220, 300, 40, '1. PLAYER VS PLAYER', main)
    player_vs_bot_button = graphics_board.create_button(60, 280, 300, 40, '2. PLAYER VS BOT', bot_vs_human_screen)
    bot_vs_bot_button = graphics_board.create_button(60, 340, 300, 40, '3. BOT VS BOT', bot_vs_bot_screen)
    quit_button = graphics_board.create_button(60, 600, 100, 40, 'QUIT', sys.exit)

    button_list = [player_vs_player_button, player_vs_bot_button, bot_vs_bot_button, quit_button]

    while True:
        graphics_board.write_on_board("CONNECT 4 GAME", graphics_board.RED , 350 , 100, 60, True)
        graphics_board.write_on_board("CHOOSE ONE OF THE OPTIONS TO PLAY", graphics_board.YELLOW , 350 , 175, 30, True)

        for event in pygame.event.get():
            if event.type == pygame.QUIT:
                sys.exit()
            
            elif event.type == pygame.MOUSEBUTTONDOWN:
                if event.button == 1:
                    for button in button_list:
                        if button['button position'].collidepoint(event.pos):
                            button['callback']()
            
            elif event.type == pygame.MOUSEMOTION:
                for button in button_list:
                    if button['button position'].collidepoint(event.pos):
                        button['color'] = graphics_board.RED
                    else:
                        button['color'] = graphics_board.WHITE

        for button in button_list:
            graphics_board.draw_button(button, graphics_board.screen)

        pygame.display.update()

def bot_vs_human_screen():
    pygame.init()
    board = Board()
    graphics_board = GBoard(board)

    def human_vs_minimax():
        main("human", "minimax")

    def human_vs_expectimax():
        main("human", "expectimax")
    
    def human_vs_montecarlo():
        main("human", "montecarlo")

    minimax_button = graphics_board.create_button(60, 220, 400, 40, '1. MINIMAX BOT', human_vs_minimax)
    expectimax_button = graphics_board.create_button(60, 280, 400, 40, '2. EXPECTIMAX BOT', human_vs_expectimax)
    montecarlo_button = graphics_board.create_button(60, 340, 400, 40, '3. MONTECARLO SEARCH BOT', human_vs_montecarlo)
    
    back_button = graphics_board.create_button(60, 600, 100, 40, 'BACK', main_screen)
    quit_button = graphics_board.create_button(180, 600, 100, 40, 'QUIT', sys.exit)

    button_list = [minimax_button, expectimax_button, montecarlo_button, back_button, quit_button]

    while True:
        graphics_board.write_on_board("CONNECT 4 GAME", graphics_board.RED , 350 , 100, 60, True)
        graphics_board.write_on_board("CHOOSE THE BOT TO PLAY AGAINST", graphics_board.YELLOW , 350 , 175, 30, True)

        for event in pygame.event.get():
            if event.type == pygame.QUIT:
                sys.exit()

            elif event.type == pygame.MOUSEBUTTONDOWN:
                if event.button == 1:
                    for button in button_list:
                        if button['button position'].collidepoint(event.pos):
                            button['callback']()
            
            elif event.type == pygame.MOUSEMOTION:
                for button in button_list:
                    if button['button position'].collidepoint(event.pos):
                        button['color'] = graphics_board.RED
                    else:
                        button['color'] = graphics_board.WHITE

        for button in button_list:
            graphics_board.draw_button(button, graphics_board.screen)

        pygame.display.update()

def bot_vs_bot_screen():
    pygame.init()
    board = Board()
    graphics_board = GBoard(board)

    first_bot = second_bot = None

    def bots_to_play_against(bot_to_play):
        nonlocal first_bot, second_bot

        if first_bot == None:
            first_bot = bot_to_play
        elif second_bot == None and first_bot != None:
            second_bot= bot_to_play

        if first_bot != None and second_bot != None:
            main(first_bot, second_bot)

    minimax_button = graphics_board.create_button(60, 220, 400, 40, '1. MINIMAX BOT',  bots_to_play_against, ("minimax"))
    expectimax_button = graphics_board.create_button(60, 280, 400, 40, '2. EXPECTIMAX BOT', bots_to_play_against, ("expectimax"))
    montecarlo_button = graphics_board.create_button(60, 340, 400, 40, '3. MONTECARLO SEARCH BOT', bots_to_play_against, ("montecarlo"))
    
    back_button = graphics_board.create_button(60, 600, 100, 40, 'BACK', main_screen)
    quit_button = graphics_board.create_button(180, 600, 100, 40, 'QUIT', sys.exit)

    button_list = [minimax_button, expectimax_button, montecarlo_button, back_button, quit_button]

    while True:
        graphics_board.write_on_board("CONNECT 4 GAME", graphics_board.RED , 350 , 100, 60, True)
        graphics_board.write_on_board("CHOOSE ANY TWO BOT(S) TO PLAY", graphics_board.YELLOW , 350 , 175, 30, True)

        for event in pygame.event.get():
            if event.type == pygame.QUIT:
                sys.exit()

            elif event.type == pygame.MOUSEBUTTONDOWN:
                if event.button == 1:
                    for button in button_list:
                        if button['button position'].collidepoint(event.pos):
                            if(button['args'] != None):
                                button['callback'](button['args'])
                            else:
                                button['callback']()
            
            elif event.type == pygame.MOUSEMOTION:
                for button in button_list:
                    if button['button position'].collidepoint(event.pos):
                        button['color'] = graphics_board.RED
                    else:
                        button['color'] = graphics_board.WHITE                
        
        for button in button_list:
            graphics_board.draw_button(button, graphics_board.screen)

        pygame.display.update()

if __name__ == '__main__':
    main_screen()<|MERGE_RESOLUTION|>--- conflicted
+++ resolved
@@ -28,9 +28,6 @@
     'montecarlo': 'Monte Carlo Tree Search Bot'
 }
 
-<<<<<<< HEAD
-def main(first_player = None, second_player = None):
-=======
 def str2bool(v):
     if isinstance(v, bool):
        return v
@@ -41,8 +38,7 @@
     else:
         raise argparse.ArgumentTypeError('Boolean value expected.')
 
-def main():
->>>>>>> fbc861c5
+def main(first_player = None, second_player = None):
     parser = argparse.ArgumentParser()
     parser.add_argument('--p1', help='Player 1 type (default Human)', type=str)
     parser.add_argument('--p2', help='Player 2 type (default Human)', type=str)
